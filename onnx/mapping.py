<<<<<<< HEAD
from onnx.onnx_ml_pb2 import TensorProto
=======
from __future__ import absolute_import
from __future__ import division
from __future__ import print_function
from __future__ import unicode_literals

from onnx.onnx_pb2 import TensorProto
>>>>>>> 1794199c
import numpy as np

TENSOR_TYPE_TO_NP_TYPE = {
    TensorProto.FLOAT: np.dtype('float32'),
    TensorProto.UINT8: np.dtype('uint8'),
    TensorProto.INT8: np.dtype('int8'),
    TensorProto.UINT16: np.dtype('uint16'),
    TensorProto.INT16: np.dtype('int16'),
    TensorProto.INT32: np.dtype('int32'),
    TensorProto.INT64: np.dtype('int64'),
    TensorProto.BOOL: np.dtype('bool'),
    TensorProto.FLOAT16: np.dtype('float16'),
    TensorProto.DOUBLE: np.dtype('float64'),
    TensorProto.COMPLEX64: np.dtype('complex64'),
    TensorProto.COMPLEX128: np.dtype('complex128'),
    TensorProto.UINT32: np.dtype('uint32'),
    TensorProto.UINT64: np.dtype('uint64'),
}

NP_TYPE_TO_TENSOR_TYPE = {v: k for k, v in TENSOR_TYPE_TO_NP_TYPE.items()}

TENSOR_TYPE_TO_STORAGE_TENSOR_TYPE = {
    TensorProto.FLOAT: TensorProto.FLOAT,
    TensorProto.UINT8: TensorProto.INT32,
    TensorProto.INT8: TensorProto.INT32,
    TensorProto.UINT16: TensorProto.INT32,
    TensorProto.INT16: TensorProto.INT32,
    TensorProto.INT32: TensorProto.INT32,
    TensorProto.INT64: TensorProto.INT64,
    TensorProto.BOOL: TensorProto.INT32,
    TensorProto.FLOAT16: TensorProto.UINT16,
    TensorProto.DOUBLE: TensorProto.DOUBLE,
    TensorProto.COMPLEX64: TensorProto.FLOAT,
    TensorProto.COMPLEX128: TensorProto.FLOAT,
    TensorProto.UINT32: TensorProto.UINT32,
    TensorProto.UINT64: TensorProto.UINT64,
    TensorProto.STRING: TensorProto.STRING,
}

STORAGE_TENSOR_TYPE_TO_FIELD = {
    TensorProto.FLOAT: 'float_data',
    TensorProto.INT32: 'int32_data',
    TensorProto.INT64: 'int64_data',
    TensorProto.UINT16: 'int32_data',
    TensorProto.DOUBLE: 'double_data',
    TensorProto.COMPLEX64: 'float_data',
    TensorProto.COMPLEX128: 'float_data',
    TensorProto.UINT32: 'uint64_data',
    TensorProto.UINT64: 'uint64_data',
    TensorProto.STRING: 'string_data',
}<|MERGE_RESOLUTION|>--- conflicted
+++ resolved
@@ -1,13 +1,9 @@
-<<<<<<< HEAD
-from onnx.onnx_ml_pb2 import TensorProto
-=======
 from __future__ import absolute_import
 from __future__ import division
 from __future__ import print_function
 from __future__ import unicode_literals
 
-from onnx.onnx_pb2 import TensorProto
->>>>>>> 1794199c
+from onnx.onnx_ml_pb2 import TensorProto
 import numpy as np
 
 TENSOR_TYPE_TO_NP_TYPE = {
